/*
Copyright 2019 The Vitess Authors.

Licensed under the Apache License, Version 2.0 (the "License");
you may not use this file except in compliance with the License.
You may obtain a copy of the License at

    http://www.apache.org/licenses/LICENSE-2.0

Unless required by applicable law or agreed to in writing, software
distributed under the License is distributed on an "AS IS" BASIS,
WITHOUT WARRANTIES OR CONDITIONS OF ANY KIND, either express or implied.
See the License for the specific language governing permissions and
limitations under the License.
*/

package wrangler

import (
	"bytes"
	"context"
	"encoding/json"
	"fmt"
	"sort"
	"strings"
	"sync"
	"time"

	"google.golang.org/protobuf/encoding/prototext"

	"vitess.io/vitess/go/mysql"
	"vitess.io/vitess/go/sqltypes"
	"vitess.io/vitess/go/vt/binlog/binlogplayer"
	"vitess.io/vitess/go/vt/concurrency"
	"vitess.io/vitess/go/vt/discovery"
	"vitess.io/vitess/go/vt/grpcclient"
	"vitess.io/vitess/go/vt/key"
	"vitess.io/vitess/go/vt/log"
	"vitess.io/vitess/go/vt/logutil"
	"vitess.io/vitess/go/vt/sqlparser"
	"vitess.io/vitess/go/vt/topo"
	"vitess.io/vitess/go/vt/topo/topoproto"
	"vitess.io/vitess/go/vt/vtctl/workflow"
	"vitess.io/vitess/go/vt/vterrors"
	"vitess.io/vitess/go/vt/vtgate/engine"
	"vitess.io/vitess/go/vt/vtgate/evalengine"
	"vitess.io/vitess/go/vt/vttablet/tabletconn"
	"vitess.io/vitess/go/vt/vttablet/tabletmanager/vreplication"

	binlogdatapb "vitess.io/vitess/go/vt/proto/binlogdata"
	querypb "vitess.io/vitess/go/vt/proto/query"
	tabletmanagerdatapb "vitess.io/vitess/go/vt/proto/tabletmanagerdata"
	topodatapb "vitess.io/vitess/go/vt/proto/topodata"
)

// DiffReport is the summary of differences for one table.
type DiffReport struct {
<<<<<<< HEAD
	ProcessedRows   int
	MatchingRows    int
	MismatchedRows  int
	ExtraRowsSource int
	ExtraRowsTarget int
	TableName       string
=======
	ProcessedRows         int
	MatchingRows          int
	MismatchedRows        int
	ExtraRowsSource       int
	ExtraRowsSourceSample []*RowDiff
	ExtraRowsTarget       int
	ExtraRowsTargetSample []*RowDiff
	MismatchedRowsSample  []*DiffMismatch
}

// DiffMismatch is a sample of row diffs between source and target.
type DiffMismatch struct {
	Source *RowDiff
	Target *RowDiff
}

// RowDiff is a row that didn't match as part of the comparison.
type RowDiff struct {
	Row   map[string]sqltypes.Value
	Query string
>>>>>>> c489dc08
}

// vdiff contains the metadata for performing vdiff for one workflow.
type vdiff struct {
	ts             *trafficSwitcher
	sourceCell     string
	targetCell     string
	tabletTypesStr string

	// differs uses the target table name for its key.
	differs map[string]*tableDiffer

	// The key for sources and targets is the shard name.
	// The source and target keyspaces are pulled from ts.
	sources map[string]*shardStreamer
	targets map[string]*shardStreamer

	workflow       string
	targetKeyspace string
	tables         []string
}

// compareColInfo contains the metadata for a column of the table being diffed
type compareColInfo struct {
	colIndex          int  // index of the column in the filter's select
	weightStringIndex int  // index of the weight_string() requested for each text column
	isPK              bool // is this column part of the primary key
}

// tableDiffer performs a diff for one table in the workflow.
type tableDiffer struct {
	targetTable string
	// sourceExpression and targetExpression are select queries.
	sourceExpression string
	targetExpression string

	// compareCols is the list of non-pk columns to compare.
	// If the value is -1, it's a pk column and should not be
	// compared.
	compareCols []compareColInfo
	// comparePKs is the list of pk columns to compare. The logic
	// for comparing pk columns is different from compareCols
	comparePKs []compareColInfo
	// pkCols has the indices of PK cols in the select list
	pkCols []int

	// selectPks is the list of pk columns as they appear in the select clause for the diff.
	selectPks []int

	// source Primitive and targetPrimitive are used for streaming
	sourcePrimitive engine.Primitive
	targetPrimitive engine.Primitive
}

// shardStreamer streams rows from one shard. This works for
// the source as well as the target.
// shardStreamer satisfies engine.StreamExecutor, and can be
// added to Primitives of engine.MergeSort.
// shardStreamer is a member of vdiff, and gets reused by
// every tableDiffer. A new result channel gets instantiated
// for every tableDiffer iteration.
type shardStreamer struct {
	master           *topo.TabletInfo
	tablet           *topodatapb.Tablet
	position         mysql.Position
	snapshotPosition string
	result           chan *sqltypes.Result
	err              error
}

// VDiff reports differences between the sources and targets of a vreplication workflow.
func (wr *Wrangler) VDiff(ctx context.Context, targetKeyspace, workflowName, sourceCell, targetCell, tabletTypesStr string,
	filteredReplicationWaitTime time.Duration, format string, maxRows int64, tables string, debug, onlyPks bool) (map[string]*DiffReport, error) {
	log.Infof("Starting VDiff for %s.%s, sourceCell %s, targetCell %s, tabletTypes %s, timeout %s",
		targetKeyspace, workflowName, sourceCell, targetCell, tabletTypesStr, filteredReplicationWaitTime.String())
	// Assign defaults to sourceCell and targetCell if not specified.
	if sourceCell == "" && targetCell == "" {
		cells, err := wr.ts.GetCellInfoNames(ctx)
		if err != nil {
			return nil, err
		}
		if len(cells) == 0 {
			// Unreachable
			return nil, fmt.Errorf("there are no cells in the topo")
		}
		sourceCell = cells[0]
		targetCell = sourceCell
	}
	if sourceCell == "" {
		sourceCell = targetCell
	}
	if targetCell == "" {
		targetCell = sourceCell
	}

	// Reuse migrater code to fetch and validate initial metadata about the workflow.
	ts, err := wr.buildTrafficSwitcher(ctx, targetKeyspace, workflowName)
	if err != nil {
		wr.Logger().Errorf("buildTrafficSwitcher: %v", err)
		return nil, err
	}
	if err := ts.validate(ctx); err != nil {
		ts.wr.Logger().Errorf("validate: %v", err)
		return nil, err
	}
	tables = strings.TrimSpace(tables)
	var includeTables []string
	if tables != "" {
		includeTables = strings.Split(tables, ",")
	}
	// Initialize vdiff
	df := &vdiff{
		ts:             ts,
		sourceCell:     sourceCell,
		targetCell:     targetCell,
		tabletTypesStr: tabletTypesStr,
		sources:        make(map[string]*shardStreamer),
		targets:        make(map[string]*shardStreamer),
		workflow:       workflowName,
		targetKeyspace: targetKeyspace,
		tables:         includeTables,
	}
	for shard, source := range ts.sources {
		df.sources[shard] = &shardStreamer{
			master: source.GetPrimary(),
		}
	}
	var oneTarget *workflow.MigrationTarget
	for shard, target := range ts.targets {
		df.targets[shard] = &shardStreamer{
			master: target.GetPrimary(),
		}
		oneTarget = target
	}
	var oneFilter *binlogdatapb.Filter
	for _, bls := range oneTarget.Sources {
		oneFilter = bls.Filter
		break
	}
	schm, err := wr.GetSchema(ctx, oneTarget.GetPrimary().Alias, nil, nil, false)
	if err != nil {
		return nil, vterrors.Wrap(err, "GetSchema")
	}
	if err = df.buildVDiffPlan(ctx, oneFilter, schm, df.tables); err != nil {
		return nil, vterrors.Wrap(err, "buildVDiffPlan")
	}

	if err := df.selectTablets(ctx, ts); err != nil {
		return nil, vterrors.Wrap(err, "selectTablets")
	}
	defer func(ctx context.Context) {
		if err := df.restartTargets(ctx); err != nil {
			wr.Logger().Errorf("Could not restart workflow %s: %v, please restart it manually", workflowName, err)
		}
	}(ctx)

	// Perform the diffs.
	// We need a cancelable context to abort all running streams
	// if one stream returns an error.
	ctx, cancel := context.WithCancel(ctx)
	defer cancel()

	// TODO(sougou): parallelize
	rowsToCompare := maxRows
	diffReports := make(map[string]*DiffReport)
	jsonOutput := ""
	for table, td := range df.differs {
		if err := df.diffTable(ctx, wr, table, td, filteredReplicationWaitTime); err != nil {
			return nil, err
		}
		// Perform the diff of source and target streams.
<<<<<<< HEAD
		dr, err := td.diff(ctx, df.ts.wr, &rowsToCompare)
		dr.TableName = table
=======
		dr, err := td.diff(ctx, df.ts.wr, &rowsToCompare, debug, onlyPks)
>>>>>>> c489dc08
		if err != nil {
			return nil, vterrors.Wrap(err, "diff")
		}
		diffReports[table] = dr
	}
	if format == "json" {
		json, err := json.MarshalIndent(diffReports, "", "")
		if err != nil {
			wr.Logger().Printf("Error converting report to json: %v", err.Error())
		}
		jsonOutput += fmt.Sprintf("%s", json)
		wr.logger.Printf("%s", jsonOutput)
	} else {
		for table, dr := range diffReports {
			wr.Logger().Printf("Summary for table %v:\n", table)
			wr.Logger().Printf("\tProcessedRows: %v\n", dr.ProcessedRows)
			wr.Logger().Printf("\tMatchingRows: %v\n", dr.MatchingRows)
			wr.Logger().Printf("\tMismatchedRows: %v\n", dr.MismatchedRows)
			wr.Logger().Printf("\tExtraRowsSource: %v\n", dr.ExtraRowsSource)
			wr.Logger().Printf("\tExtraRowsTarget: %v\n", dr.ExtraRowsTarget)
			for i, rs := range dr.ExtraRowsSourceSample {
				wr.Logger().Printf("\tSample extra row in source %v:\n", i)
				formatSampleRow(wr.Logger(), rs, debug)
			}
			for i, rs := range dr.ExtraRowsTargetSample {
				wr.Logger().Printf("\tSample extra row in target %v:\n", i)
				formatSampleRow(wr.Logger(), rs, debug)
			}
			for i, rs := range dr.MismatchedRowsSample {
				wr.Logger().Printf("\tSample rows with mismatch %v:\n", i)
				wr.Logger().Printf("\t\tSource row:\n")
				formatSampleRow(wr.Logger(), rs.Source, debug)
				wr.Logger().Printf("\t\tTarget row:\n")
				formatSampleRow(wr.Logger(), rs.Target, debug)
			}
		}
	}
	return diffReports, nil
}

func (df *vdiff) diffTable(ctx context.Context, wr *Wrangler, table string, td *tableDiffer, filteredReplicationWaitTime time.Duration) error {
	log.Infof("Starting vdiff for table %s", table)

	log.Infof("Locking target keyspace %s", df.targetKeyspace)
	ctx, unlock, lockErr := wr.ts.LockKeyspace(ctx, df.targetKeyspace, "vdiff")
	if lockErr != nil {
		log.Errorf("LockKeyspace failed: %v", lockErr)
		wr.Logger().Errorf("LockKeyspace %s failed: %v", df.targetKeyspace)
		return lockErr
	}

	var err error
	defer func() {
		unlock(&err)
		if err != nil {
			log.Errorf("UnlockKeyspace %s failed: %v", df.targetKeyspace, lockErr)
		}
	}()

	defer func() {
		log.Errorf("restarting targets for workflow %s in keyspace %s", df.workflow, df.targetKeyspace)
		if err := df.restartTargets(ctx); err != nil {
			log.Errorf("Error restarting targets for workflow %s in keyspace %s", df.workflow, df.targetKeyspace)
		}
	}()
	// Stop the targets and record their source positions.
	if err := df.stopTargets(ctx); err != nil {
		return vterrors.Wrap(err, "stopTargets")
	}
	// Make sure all sources are past the target's positions and start a query stream that records the current source positions.
	if err := df.startQueryStreams(ctx, df.ts.sourceKeyspace, df.sources, td.sourceExpression, filteredReplicationWaitTime); err != nil {
		return vterrors.Wrap(err, "startQueryStreams(sources)")
	}
	// Fast forward the targets to the newly recorded source positions.
	if err := df.syncTargets(ctx, filteredReplicationWaitTime); err != nil {
		return vterrors.Wrap(err, "syncTargets")
	}
	// Sources and targets are in sync. Start query streams on the targets.
	if err := df.startQueryStreams(ctx, df.ts.targetKeyspace, df.targets, td.targetExpression, filteredReplicationWaitTime); err != nil {
		return vterrors.Wrap(err, "startQueryStreams(targets)")
	}
	// Now that queries are running, target vreplication streams can be restarted.
	return nil
}

// buildVDiffPlan builds all the differs.
func (df *vdiff) buildVDiffPlan(ctx context.Context, filter *binlogdatapb.Filter, schm *tabletmanagerdatapb.SchemaDefinition, tablesToInclude []string) error {
	df.differs = make(map[string]*tableDiffer)
	for _, table := range schm.TableDefinitions {
		rule, err := vreplication.MatchTable(table.Name, filter)
		if err != nil {
			return err
		}
		if rule == nil || rule.Filter == "exclude" {
			continue
		}
		query := rule.Filter
		if rule.Filter == "" || key.IsKeyRange(rule.Filter) {
			buf := sqlparser.NewTrackedBuffer(nil)
			buf.Myprintf("select * from %v", sqlparser.NewTableIdent(table.Name))
			query = buf.String()
		}
		include := true
		if len(tablesToInclude) > 0 {
			include = false
			for _, t := range tablesToInclude {
				if t == table.Name {
					include = true
					break
				}
			}
		}
		if include {
			df.differs[table.Name], err = df.buildTablePlan(table, query)
			if err != nil {
				return err
			}
		}
	}
	if len(tablesToInclude) > 0 && len(tablesToInclude) != len(df.differs) {
		log.Errorf("one or more tables provided are not present in the workflow: %v, %+v", tablesToInclude, df.differs)
		return fmt.Errorf("one or more tables provided are not present in the workflow: %v, %+v", tablesToInclude, df.differs)
	}
	return nil
}

// findPKs identifies PKs and removes them from the columns to do data comparison
func findPKs(table *tabletmanagerdatapb.TableDefinition, targetSelect *sqlparser.Select, td *tableDiffer) (sqlparser.OrderBy, error) {
	var orderby sqlparser.OrderBy
	for _, pk := range table.PrimaryKeyColumns {
		found := false
		for i, selExpr := range targetSelect.SelectExprs {
			expr := selExpr.(*sqlparser.AliasedExpr).Expr
			colname := ""
			switch ct := expr.(type) {
			case *sqlparser.ColName:
				colname = ct.Name.String()
			case *sqlparser.FuncExpr: //eg. weight_string()
				//no-op
			default:
				log.Warningf("Not considering column %v for PK, type %v not handled", selExpr, ct)
			}
			if strings.EqualFold(pk, colname) {
				td.compareCols[i].isPK = true
				td.comparePKs = append(td.comparePKs, td.compareCols[i])
				td.selectPks = append(td.selectPks, i)
				// We'll be comparing pks separately. So, remove them from compareCols.
				td.pkCols = append(td.pkCols, i)
				found = true
				break
			}
		}
		if !found {
			// Unreachable.
			return nil, fmt.Errorf("column %v not found in table %v", pk, table.Name)
		}
		orderby = append(orderby, &sqlparser.Order{
			Expr:      &sqlparser.ColName{Name: sqlparser.NewColIdent(pk)},
			Direction: sqlparser.AscOrder,
		})
	}
	return orderby, nil
}

// buildTablePlan builds one tableDiffer.
func (df *vdiff) buildTablePlan(table *tabletmanagerdatapb.TableDefinition, query string) (*tableDiffer, error) {
	statement, err := sqlparser.Parse(query)
	if err != nil {
		return nil, err
	}
	sel, ok := statement.(*sqlparser.Select)
	if !ok {
		return nil, fmt.Errorf("unexpected: %v", sqlparser.String(statement))
	}
	td := &tableDiffer{
		targetTable: table.Name,
	}
	sourceSelect := &sqlparser.Select{}
	targetSelect := &sqlparser.Select{}
	// aggregates contains the list if Aggregate functions, if any.
	var aggregates []engine.AggregateParams
	for _, selExpr := range sel.SelectExprs {
		switch selExpr := selExpr.(type) {
		case *sqlparser.StarExpr:
			// If it's a '*' expression, expand column list from the schema.
			for _, fld := range table.Fields {
				aliased := &sqlparser.AliasedExpr{Expr: &sqlparser.ColName{Name: sqlparser.NewColIdent(fld.Name)}}
				sourceSelect.SelectExprs = append(sourceSelect.SelectExprs, aliased)
				targetSelect.SelectExprs = append(targetSelect.SelectExprs, aliased)
			}
		case *sqlparser.AliasedExpr:
			var targetCol *sqlparser.ColName
			if !selExpr.As.IsEmpty() {
				targetCol = &sqlparser.ColName{Name: selExpr.As}
			} else {
				if colAs, ok := selExpr.Expr.(*sqlparser.ColName); ok {
					targetCol = colAs
				} else {
					return nil, fmt.Errorf("expression needs an alias: %v", sqlparser.String(selExpr))
				}
			}
			// If the input was "select a as b", then source will use "a" and target will use "b".
			sourceSelect.SelectExprs = append(sourceSelect.SelectExprs, selExpr)
			targetSelect.SelectExprs = append(targetSelect.SelectExprs, &sqlparser.AliasedExpr{Expr: targetCol})

			// Check if it's an aggregate expression
			if expr, ok := selExpr.Expr.(*sqlparser.FuncExpr); ok {
				switch fname := expr.Name.Lowered(); fname {
				case "count", "sum":
					aggregates = append(aggregates, engine.AggregateParams{
						Opcode: engine.SupportedAggregates[fname],
						Col:    len(sourceSelect.SelectExprs) - 1,
					})
				}
			}
		default:
			return nil, fmt.Errorf("unexpected: %v", sqlparser.String(statement))
		}
	}
	fields := make(map[string]querypb.Type)
	for _, field := range table.Fields {
		fields[strings.ToLower(field.Name)] = field.Type
	}

	// Start with adding all columns for comparison.
	td.compareCols = make([]compareColInfo, len(sourceSelect.SelectExprs))
	for i := range td.compareCols {
		colname := targetSelect.SelectExprs[i].(*sqlparser.AliasedExpr).Expr.(*sqlparser.ColName).Name.Lowered()
		typ, ok := fields[colname]
		if !ok {
			return nil, fmt.Errorf("column %v not found in table %v", colname, table.Name)
		}
		td.compareCols[i].colIndex = i
		if sqltypes.IsText(typ) {
			// For text columns, we need to additionally pull their weight string values for lexical comparisons.
			sourceSelect.SelectExprs = append(sourceSelect.SelectExprs, wrapWeightString(sourceSelect.SelectExprs[i]))
			targetSelect.SelectExprs = append(targetSelect.SelectExprs, wrapWeightString(targetSelect.SelectExprs[i]))
			// Update the column number to point at the weight_string column instead.
			td.compareCols[i].weightStringIndex = len(sourceSelect.SelectExprs) - 1
		}
	}

	sourceSelect.From = sel.From
	// The target table name should the one that matched the rule.
	// It can be different from the source table.
	targetSelect.From = sqlparser.TableExprs{
		&sqlparser.AliasedTableExpr{
			Expr: &sqlparser.TableName{
				Name: sqlparser.NewTableIdent(table.Name),
			},
		},
	}

	orderby, err := findPKs(table, targetSelect, td)
	if err != nil {
		return nil, err
	}
	// Remove in_keyrange. It's not understood by mysql.
	sourceSelect.Where = removeKeyrange(sel.Where)
	// The source should also perform the group by.
	sourceSelect.GroupBy = sel.GroupBy
	sourceSelect.OrderBy = orderby

	// The target should perform the order by, but not the group by.
	targetSelect.OrderBy = orderby

	td.sourceExpression = sqlparser.String(sourceSelect)
	td.targetExpression = sqlparser.String(targetSelect)

	td.sourcePrimitive = newMergeSorter(df.sources, td.comparePKs)
	td.targetPrimitive = newMergeSorter(df.targets, td.comparePKs)
	// If there were aggregate expressions, we have to re-aggregate
	// the results, which engine.OrderedAggregate can do.
	if len(aggregates) != 0 {
		td.sourcePrimitive = &engine.OrderedAggregate{
			Aggregates: aggregates,
			Keys:       td.pkCols,
			Input:      td.sourcePrimitive,
		}
	}

	return td, nil
}

// newMergeSorter creates an engine.MergeSort based on the shard streamers and pk columns.
func newMergeSorter(participants map[string]*shardStreamer, comparePKs []compareColInfo) *engine.MergeSort {
	prims := make([]engine.StreamExecutor, 0, len(participants))
	for _, participant := range participants {
		prims = append(prims, participant)
	}
	ob := make([]engine.OrderbyParams, 0, len(comparePKs))
	for _, cpk := range comparePKs {
		weightStringCol := -1
		if cpk.weightStringIndex != cpk.colIndex {
			weightStringCol = cpk.weightStringIndex
		}
		ob = append(ob, engine.OrderbyParams{Col: cpk.colIndex, WeightStringCol: weightStringCol})
	}
	return &engine.MergeSort{
		Primitives: prims,
		OrderBy:    ob,
	}
}

// selectTablets selects the tablets that will be used for the diff.
func (df *vdiff) selectTablets(ctx context.Context, ts *trafficSwitcher) error {
	var wg sync.WaitGroup
	var err1, err2 error

	// Parallelize all discovery.
	wg.Add(1)
	go func() {
		defer wg.Done()
		err1 = df.forAll(df.sources, func(shard string, source *shardStreamer) error {
			sourceTopo := df.ts.wr.ts
			if ts.externalTopo != nil {
				sourceTopo = ts.externalTopo
			}
			tp, err := discovery.NewTabletPicker(sourceTopo, []string{df.sourceCell}, df.ts.sourceKeyspace, shard, df.tabletTypesStr)
			if err != nil {
				return err
			}

			tablet, err := tp.PickForStreaming(ctx)
			if err != nil {
				return err
			}
			source.tablet = tablet
			return nil
		})
	}()

	wg.Add(1)
	go func() {
		defer wg.Done()
		err2 = df.forAll(df.targets, func(shard string, target *shardStreamer) error {
			tp, err := discovery.NewTabletPicker(df.ts.wr.ts, []string{df.targetCell}, df.ts.targetKeyspace, shard, df.tabletTypesStr)
			if err != nil {
				return err
			}

			tablet, err := tp.PickForStreaming(ctx)
			if err != nil {
				return err
			}
			target.tablet = tablet
			return nil
		})
	}()

	wg.Wait()
	if err1 != nil {
		return err1
	}
	return err2
}

// stopTargets stops all the targets and records their source positions.
func (df *vdiff) stopTargets(ctx context.Context) error {
	var mu sync.Mutex

	err := df.forAll(df.targets, func(shard string, target *shardStreamer) error {
		query := fmt.Sprintf("update _vt.vreplication set state='Stopped', message='for vdiff' where db_name=%s and workflow=%s", encodeString(target.master.DbName()), encodeString(df.ts.workflow))
		_, err := df.ts.wr.tmc.VReplicationExec(ctx, target.master.Tablet, query)
		if err != nil {
			return err
		}
		query = fmt.Sprintf("select source, pos from _vt.vreplication where db_name=%s and workflow=%s", encodeString(target.master.DbName()), encodeString(df.ts.workflow))
		p3qr, err := df.ts.wr.tmc.VReplicationExec(ctx, target.master.Tablet, query)
		if err != nil {
			return err
		}
		qr := sqltypes.Proto3ToResult(p3qr)

		for _, row := range qr.Rows {
			var bls binlogdatapb.BinlogSource
			if err := prototext.Unmarshal(row[0].ToBytes(), &bls); err != nil {
				return err
			}
			pos, err := binlogplayer.DecodePosition(row[1].ToString())
			if err != nil {
				return err
			}
			func() {
				mu.Lock()
				defer mu.Unlock()

				source, ok := df.sources[bls.Shard]
				if !ok {
					// Unreachable.
					return
				}
				if !source.position.IsZero() && source.position.AtLeast(pos) {
					return
				}
				source.position = pos
			}()
		}
		return nil
	})
	if err != nil {
		return err
	}
	return nil
}

// starQueryStreams makes sure the sources are past the target's positions, starts the query streams,
// and records the snapshot position of the query. It creates a result channel which StreamExecute
// will use to serve rows.
func (df *vdiff) startQueryStreams(ctx context.Context, keyspace string, participants map[string]*shardStreamer, query string, filteredReplicationWaitTime time.Duration) error {
	waitCtx, cancel := context.WithTimeout(ctx, filteredReplicationWaitTime)
	defer cancel()
	return df.forAll(participants, func(shard string, participant *shardStreamer) error {
		// Iteration for each participant.
		if participant.position.IsZero() {
			return fmt.Errorf("workflow %s.%s: stream has not started on tablet %s", df.targetKeyspace, df.workflow, participant.master.Alias.String())
		}
		log.Infof("WaitForPosition: tablet %s should reach position %s", participant.tablet.Alias.String(), mysql.EncodePosition(participant.position))
		if err := df.ts.wr.tmc.WaitForPosition(waitCtx, participant.tablet, mysql.EncodePosition(participant.position)); err != nil {
			log.Errorf("WaitForPosition error: %s", err)
			return vterrors.Wrapf(err, "WaitForPosition for tablet %v", topoproto.TabletAliasString(participant.tablet.Alias))
		}
		participant.result = make(chan *sqltypes.Result, 1)
		gtidch := make(chan string, 1)

		// Start the stream in a separate goroutine.
		go df.streamOne(ctx, keyspace, shard, participant, query, gtidch)

		// Wait for the gtid to be sent. If it's not received, there was an error
		// which would be stored in participant.err.
		gtid, ok := <-gtidch
		if !ok {
			return participant.err
		}
		// Save the new position, as of when the query executed.
		participant.snapshotPosition = gtid
		return nil
	})
}

// streamOne is called as a goroutine, and communicates its results through channels.
// It first sends the snapshot gtid to gtidch.
// Then it streams results to participant.result.
// Before returning, it sets participant.err, and closes all channels.
// If any channel is closed, then participant.err can be checked if there was an error.
// The shardStreamer's StreamExecute consumes the result channel.
func (df *vdiff) streamOne(ctx context.Context, keyspace, shard string, participant *shardStreamer, query string, gtidch chan string) {
	defer close(participant.result)
	defer close(gtidch)

	// Wrap the streaming in a separate function so we can capture the error.
	// This shows that the error will be set before the channels are closed.
	participant.err = func() error {
		conn, err := tabletconn.GetDialer()(participant.tablet, grpcclient.FailFast(false))
		if err != nil {
			return err
		}
		defer conn.Close(ctx)

		target := &querypb.Target{
			Keyspace:   keyspace,
			Shard:      shard,
			TabletType: participant.tablet.Type,
		}
		var fields []*querypb.Field
		return conn.VStreamResults(ctx, target, query, func(vrs *binlogdatapb.VStreamResultsResponse) error {
			if vrs.Fields != nil {
				fields = vrs.Fields
				gtidch <- vrs.Gtid
			}
			p3qr := &querypb.QueryResult{
				Fields: fields,
				Rows:   vrs.Rows,
			}
			result := sqltypes.Proto3ToResult(p3qr)
			// Fields should be received only once, and sent only once.
			if vrs.Fields == nil {
				result.Fields = nil
			}
			select {
			case participant.result <- result:
			case <-ctx.Done():
				return vterrors.Wrap(ctx.Err(), "VStreamResults")
			}
			return nil
		})
	}()
}

// syncTargets fast-forwards the vreplication to the source snapshot positons
// and waits for the selected tablets to catch up to that point.
func (df *vdiff) syncTargets(ctx context.Context, filteredReplicationWaitTime time.Duration) error {
	waitCtx, cancel := context.WithTimeout(ctx, filteredReplicationWaitTime)
	defer cancel()
	err := df.ts.forAllUids(func(target *workflow.MigrationTarget, uid uint32) error {
		bls := target.Sources[uid]
		pos := df.sources[bls.Shard].snapshotPosition
		query := fmt.Sprintf("update _vt.vreplication set state='Running', stop_pos='%s', message='synchronizing for vdiff' where id=%d", pos, uid)
		if _, err := df.ts.wr.tmc.VReplicationExec(ctx, target.GetPrimary().Tablet, query); err != nil {
			return err
		}
		if err := df.ts.wr.tmc.VReplicationWaitForPos(waitCtx, target.GetPrimary().Tablet, int(uid), pos); err != nil {
			return vterrors.Wrapf(err, "VReplicationWaitForPos for tablet %v", topoproto.TabletAliasString(target.GetPrimary().Tablet.Alias))
		}
		return nil
	})
	if err != nil {
		return err
	}

	err = df.forAll(df.targets, func(shard string, target *shardStreamer) error {
		pos, err := df.ts.wr.tmc.MasterPosition(ctx, target.master.Tablet)
		if err != nil {
			return err
		}
		mpos, err := binlogplayer.DecodePosition(pos)
		if err != nil {
			return err
		}
		target.position = mpos
		return nil
	})
	return err
}

// restartTargets restarts the stopped target vreplication streams.
func (df *vdiff) restartTargets(ctx context.Context) error {
	return df.forAll(df.targets, func(shard string, target *shardStreamer) error {
		query := fmt.Sprintf("update _vt.vreplication set state='Running', message='', stop_pos='' where db_name=%s and workflow=%s", encodeString(target.master.DbName()), encodeString(df.ts.workflow))
		log.Infof("restarting target replication with %s", query)
		_, err := df.ts.wr.tmc.VReplicationExec(ctx, target.master.Tablet, query)
		return err
	})
}

func (df *vdiff) forAll(participants map[string]*shardStreamer, f func(string, *shardStreamer) error) error {
	var wg sync.WaitGroup
	allErrors := &concurrency.AllErrorRecorder{}
	for shard, participant := range participants {
		wg.Add(1)
		go func(shard string, participant *shardStreamer) {
			defer wg.Done()

			if err := f(shard, participant); err != nil {
				allErrors.RecordError(err)
			}
		}(shard, participant)
	}
	wg.Wait()
	return allErrors.AggrError(vterrors.Aggregate)
}

//-----------------------------------------------------------------
// primitiveExecutor

// primitiveExecutor starts execution on the top level primitive
// and provides convenience functions for row-by-row iteration.
type primitiveExecutor struct {
	prim     engine.Primitive
	rows     [][]sqltypes.Value
	resultch chan *sqltypes.Result
	err      error
}

func newPrimitiveExecutor(ctx context.Context, prim engine.Primitive) *primitiveExecutor {
	pe := &primitiveExecutor{
		prim:     prim,
		resultch: make(chan *sqltypes.Result, 1),
	}
	vcursor := &contextVCursor{ctx: ctx}
	go func() {
		defer close(pe.resultch)
		pe.err = pe.prim.StreamExecute(vcursor, make(map[string]*querypb.BindVariable), true, func(qr *sqltypes.Result) error {
			select {
			case pe.resultch <- qr:
			case <-ctx.Done():
				return vterrors.Wrap(ctx.Err(), "Outer Stream")
			}
			return nil
		})
	}()
	return pe
}

func (pe *primitiveExecutor) next() ([]sqltypes.Value, error) {
	for len(pe.rows) == 0 {
		qr, ok := <-pe.resultch
		if !ok {
			return nil, pe.err
		}
		pe.rows = qr.Rows
	}

	row := pe.rows[0]
	pe.rows = pe.rows[1:]
	return row, nil
}

func (pe *primitiveExecutor) drain(ctx context.Context) (int, error) {
	count := 0
	for {
		row, err := pe.next()
		if err != nil {
			return 0, err
		}
		if row == nil {
			return count, nil
		}
		count++
	}
}

//-----------------------------------------------------------------
// shardStreamer

func (sm *shardStreamer) StreamExecute(vcursor engine.VCursor, bindVars map[string]*querypb.BindVariable, wantfields bool, callback func(*sqltypes.Result) error) error {
	for result := range sm.result {
		if err := callback(result); err != nil {
			return err
		}
	}
	return sm.err
}

// humanInt formats large integers to a value easier to the eye: 100000=100k 1e12=1b 234000000=234m ...
func humanInt(n int64) string {
	var val float64
	var unit string
	switch true {
	case n < 1000:
		val = float64(n)
	case n < 1e6:
		val = float64(n) / 1000
		unit = "k"
	case n < 1e9:
		val = float64(n) / 1e6
		unit = "m"
	default:
		val = float64(n) / 1e9
		unit = "b"
	}
	s := fmt.Sprintf("%0.3f", val)
	s = strings.Replace(s, ".000", "", -1)

	return fmt.Sprintf("%s%s", s, unit)
}

//-----------------------------------------------------------------
// tableDiffer

func (td *tableDiffer) diff(ctx context.Context, wr *Wrangler, rowsToCompare *int64, debug, onlyPks bool) (*DiffReport, error) {
	sourceExecutor := newPrimitiveExecutor(ctx, td.sourcePrimitive)
	targetExecutor := newPrimitiveExecutor(ctx, td.targetPrimitive)
	dr := &DiffReport{}
	var sourceRow, targetRow []sqltypes.Value
	var err error
	advanceSource := true
	advanceTarget := true
	for {
		if dr.ProcessedRows%1e7 == 0 { // log progress every 10 million rows
			log.Infof("VDiff progress:: table %s: %s rows", td.targetTable, humanInt(int64(dr.ProcessedRows)))
		}
		*rowsToCompare--
		if *rowsToCompare < 0 {
			log.Infof("Stopping vdiff, specified limit reached")
			return dr, nil
		}
		if advanceSource {
			sourceRow, err = sourceExecutor.next()
			if err != nil {
				return nil, err
			}
		}
		if advanceTarget {
			targetRow, err = targetExecutor.next()
			if err != nil {
				return nil, err
			}
		}

		if sourceRow == nil && targetRow == nil {
			return dr, nil
		}

		advanceSource = true
		advanceTarget = true

		if sourceRow == nil {
			diffRow, err := td.genRowDiff(td.sourceExpression, targetRow, debug, onlyPks)
			if err != nil {
				return nil, vterrors.Wrap(err, "unexpected error generating diff")
			}
			dr.ExtraRowsTargetSample = append(dr.ExtraRowsTargetSample, diffRow)

			// drain target, update count
			count, err := targetExecutor.drain(ctx)
			if err != nil {
				return nil, err
			}
			dr.ExtraRowsTarget += 1 + count
			dr.ProcessedRows += 1 + count
			return dr, nil
		}
		if targetRow == nil {
			// no more rows from the target
			// we know we have rows from source, drain, update count
			diffRow, err := td.genRowDiff(td.sourceExpression, sourceRow, debug, onlyPks)
			if err != nil {
				return nil, vterrors.Wrap(err, "unexpected error generating diff")
			}
			dr.ExtraRowsSourceSample = append(dr.ExtraRowsTargetSample, diffRow)

			count, err := sourceExecutor.drain(ctx)
			if err != nil {
				return nil, err
			}
			dr.ExtraRowsSource += 1 + count
			dr.ProcessedRows += 1 + count
			return dr, nil
		}

		dr.ProcessedRows++

		// Compare pk values.
		c, err := td.compare(sourceRow, targetRow, td.comparePKs, false)
		switch {
		case err != nil:
			return nil, err
		case c < 0:
			if dr.ExtraRowsSource < 10 {
				diffRow, err := td.genRowDiff(td.sourceExpression, sourceRow, debug, onlyPks)
				if err != nil {
					return nil, vterrors.Wrap(err, "unexpected error generating diff")
				}
				dr.ExtraRowsSourceSample = append(dr.ExtraRowsTargetSample, diffRow)
			}
			dr.ExtraRowsSource++
			advanceTarget = false
			continue
		case c > 0:
			if dr.ExtraRowsTarget < 10 {
				diffRow, err := td.genRowDiff(td.targetExpression, targetRow, debug, onlyPks)
				if err != nil {
					return nil, vterrors.Wrap(err, "unexpected error generating diff")
				}
				dr.ExtraRowsTargetSample = append(dr.ExtraRowsTargetSample, diffRow)
			}
			dr.ExtraRowsTarget++
			advanceSource = false
			continue
		}

		// c == 0
		// Compare non-pk values.
		c, err = td.compare(sourceRow, targetRow, td.compareCols, true)
		switch {
		case err != nil:
			return nil, err
		case c != 0:
			if dr.MismatchedRows < 10 {
				sourceDiffRow, err := td.genRowDiff(td.targetExpression, sourceRow, debug, onlyPks)
				if err != nil {
					return nil, vterrors.Wrap(err, "unexpected error generating diff")
				}
				targetDiffRow, err := td.genRowDiff(td.targetExpression, targetRow, debug, onlyPks)
				if err != nil {
					return nil, vterrors.Wrap(err, "unexpected error generating diff")
				}
				dr.MismatchedRowsSample = append(dr.MismatchedRowsSample, &DiffMismatch{Source: sourceDiffRow, Target: targetDiffRow})
			}
			dr.MismatchedRows++
		default:
			dr.MatchingRows++
		}
	}
}

func (td *tableDiffer) compare(sourceRow, targetRow []sqltypes.Value, cols []compareColInfo, compareOnlyNonPKs bool) (int, error) {
	for _, col := range cols {
		if col.isPK && compareOnlyNonPKs {
			continue
		}
		compareIndex := col.colIndex
		// This detects if we are using weight_string() to compare this (text) column.
		// If either source or target weight_string is null we fallback to a byte compare for text columns
		if !sourceRow[col.weightStringIndex].IsNull() && sourceRow[col.colIndex].IsText() &&
			!targetRow[col.weightStringIndex].IsNull() && targetRow[col.colIndex].IsText() &&
			col.weightStringIndex > col.colIndex {
			compareIndex = col.weightStringIndex
		}
		var c int
		var err error
		if sourceRow[compareIndex].IsText() && targetRow[compareIndex].IsText() {
			c = bytes.Compare(sourceRow[compareIndex].ToBytes(), targetRow[compareIndex].ToBytes())
		} else {
			c, err = evalengine.NullsafeCompare(sourceRow[compareIndex], targetRow[compareIndex])
		}
		if err != nil {
			return 0, err
		}
		if c != 0 {
			return c, nil
		}
	}
	return 0, nil
}

func (td *tableDiffer) genRowDiff(queryStmt string, row []sqltypes.Value, debug, onlyPks bool) (*RowDiff, error) {
	drp := &RowDiff{}
	drp.Row = make(map[string]sqltypes.Value)
	statement, err := sqlparser.Parse(queryStmt)
	if err != nil {
		return nil, err
	}
	sel, ok := statement.(*sqlparser.Select)
	if !ok {
		return nil, fmt.Errorf("unexpected: %v", sqlparser.String(statement))
	}

	if debug {
		drp.Query = td.genDebugQueryDiff(sel, row, onlyPks)
	}

	if onlyPks {
		for _, pkI := range td.selectPks {
			buf := sqlparser.NewTrackedBuffer(nil)
			sel.SelectExprs[pkI].Format(buf)
			col := buf.String()
			drp.Row[col] = row[pkI]
		}
		return drp, nil
	}

	for i := range sel.SelectExprs {
		buf := sqlparser.NewTrackedBuffer(nil)
		sel.SelectExprs[i].Format(buf)
		col := buf.String()
		drp.Row[col] = row[i]
	}

	return drp, nil
}

func (td *tableDiffer) genDebugQueryDiff(sel *sqlparser.Select, row []sqltypes.Value, onlyPks bool) string {
	buf := sqlparser.NewTrackedBuffer(nil)
	buf.Myprintf("select ")

	if onlyPks {
		for i, pkI := range td.selectPks {
			pk := sel.SelectExprs[pkI]
			pk.Format(buf)
			if i != len(td.selectPks)-1 {
				buf.Myprintf(", ")
			}
		}
	} else {
		sel.SelectExprs.Format(buf)
	}
	buf.Myprintf(" from ")
	sel.From.Format(buf)
	buf.Myprintf(" where ")
	for i, pkI := range td.selectPks {
		sel.SelectExprs[pkI].Format(buf)
		buf.Myprintf("=")
		row[pkI].EncodeSQL(buf)
		if i != len(td.selectPks)-1 {
			buf.Myprintf(" AND ")
		}
	}
	buf.Myprintf(";")
	return buf.String()
}

//-----------------------------------------------------------------
// contextVCursor

// contextVCursor satisfies VCursor, but only implements Context().
// MergeSort only requires Context to be implemented.
type contextVCursor struct {
	engine.VCursor
	ctx context.Context
}

func (vc *contextVCursor) Context() context.Context {
	return vc.ctx
}

//-----------------------------------------------------------------
// Utility functions

func removeKeyrange(where *sqlparser.Where) *sqlparser.Where {
	if where == nil {
		return nil
	}
	if isFuncKeyrange(where.Expr) {
		return nil
	}
	where.Expr = removeExprKeyrange(where.Expr)
	return where
}

func removeExprKeyrange(node sqlparser.Expr) sqlparser.Expr {
	switch node := node.(type) {
	case *sqlparser.AndExpr:
		if isFuncKeyrange(node.Left) {
			return removeExprKeyrange(node.Right)
		}
		if isFuncKeyrange(node.Right) {
			return removeExprKeyrange(node.Left)
		}
		return &sqlparser.AndExpr{
			Left:  removeExprKeyrange(node.Left),
			Right: removeExprKeyrange(node.Right),
		}
	}
	return node
}

func isFuncKeyrange(expr sqlparser.Expr) bool {
	funcExpr, ok := expr.(*sqlparser.FuncExpr)
	return ok && funcExpr.Name.EqualString("in_keyrange")
}

func wrapWeightString(expr sqlparser.SelectExpr) *sqlparser.AliasedExpr {
	return &sqlparser.AliasedExpr{
		Expr: &sqlparser.FuncExpr{
			Name: sqlparser.NewColIdent("weight_string"),
			Exprs: []sqlparser.SelectExpr{
				&sqlparser.AliasedExpr{
					Expr: expr.(*sqlparser.AliasedExpr).Expr,
				},
			},
		},
	}
}

func formatSampleRow(logger logutil.Logger, rd *RowDiff, debug bool) {
	keys := make([]string, 0, len(rd.Row))
	for k := range rd.Row {
		keys = append(keys, k)
	}

	sort.Strings(keys)

	for _, k := range keys {
		logger.Printf("\t\t\t %s: %s\n", k, formatValue(rd.Row[k]))
	}

	if debug {
		logger.Printf("\t\tDebugQuery: %v\n", rd.Query)
	}
}

func formatValue(val sqltypes.Value) string {
	if val.Type() == sqltypes.Null {
		return "null (NULL_TYPE)"
	}
	if val.IsQuoted() || val.Type() == sqltypes.Bit {
		if len(val.Raw()) >= 20 {
			rawBytes := val.Raw()[:20]
			rawBytes = append(rawBytes, []byte("...[TRUNCATED]")...)
			return fmt.Sprintf("%q (%v)", rawBytes, val.Type())
		}
		return fmt.Sprintf("%q (%v)", val.Raw(), val.Type())
	}
	return fmt.Sprintf("%s (%v)", val.Raw(), val.Type())
}<|MERGE_RESOLUTION|>--- conflicted
+++ resolved
@@ -55,14 +55,6 @@
 
 // DiffReport is the summary of differences for one table.
 type DiffReport struct {
-<<<<<<< HEAD
-	ProcessedRows   int
-	MatchingRows    int
-	MismatchedRows  int
-	ExtraRowsSource int
-	ExtraRowsTarget int
-	TableName       string
-=======
 	ProcessedRows         int
 	MatchingRows          int
 	MismatchedRows        int
@@ -71,6 +63,8 @@
 	ExtraRowsTarget       int
 	ExtraRowsTargetSample []*RowDiff
 	MismatchedRowsSample  []*DiffMismatch
+  TableName             string
+
 }
 
 // DiffMismatch is a sample of row diffs between source and target.
@@ -83,7 +77,6 @@
 type RowDiff struct {
 	Row   map[string]sqltypes.Value
 	Query string
->>>>>>> c489dc08
 }
 
 // vdiff contains the metadata for performing vdiff for one workflow.
@@ -255,12 +248,8 @@
 			return nil, err
 		}
 		// Perform the diff of source and target streams.
-<<<<<<< HEAD
-		dr, err := td.diff(ctx, df.ts.wr, &rowsToCompare)
-		dr.TableName = table
-=======
 		dr, err := td.diff(ctx, df.ts.wr, &rowsToCompare, debug, onlyPks)
->>>>>>> c489dc08
+    dr.TableName = table
 		if err != nil {
 			return nil, vterrors.Wrap(err, "diff")
 		}

--- conflicted
+++ resolved
@@ -1819,52 +1819,6 @@
 	if err == nil || err.Error() != wantErr {
 		t.Errorf("tsv.MessageStream: %v, want %s", err, wantErr)
 	}
-<<<<<<< HEAD
-	ch := make(chan *sqltypes.Result, 1)
-	done := make(chan struct{})
-	skippedField := false
-	go func() {
-		if err := tsv.MessageStream(ctx, &target, "msg", func(qr *sqltypes.Result) error {
-			if !skippedField {
-				skippedField = true
-				return nil
-			}
-			ch <- qr
-			return io.EOF
-		}); err != nil {
-			t.Error(err)
-		}
-		close(done)
-	}()
-	// Skip first result (field info).
-	newMessages := map[string][]*messager.MessageRow{
-		"msg": {
-			&messager.MessageRow{Row: []sqltypes.Value{sqltypes.NewVarBinary("1"), sqltypes.NULL}},
-		},
-	}
-	// We may have to iterate a few times before the stream kicks in.
-	for {
-		runtime.Gosched()
-		time.Sleep(10 * time.Millisecond)
-		unlock := tsv.messager.LockDB(newMessages, nil)
-		tsv.messager.UpdateCaches(newMessages, nil)
-		unlock()
-		want := &sqltypes.Result{
-			Rows: [][]sqltypes.Value{{
-				sqltypes.NewVarBinary("1"),
-				sqltypes.NULL,
-			}},
-		}
-		select {
-		case got := <-ch:
-			if !want.Equal(got) {
-				t.Errorf("Stream:\n%v, want\n%v", got, want)
-			}
-		default:
-			continue
-		}
-		break
-=======
 
 	// Check that the streaming mechanism works.
 	called := false
@@ -1877,7 +1831,6 @@
 	}
 	if !called {
 		t.Fatal("callback was not called for MessageStream")
->>>>>>> 52b328c9
 	}
 }
 

/*
Copyright 2019 The Vitess Authors.

Licensed under the Apache License, Version 2.0 (the "License");
you may not use this file except in compliance with the License.
You may obtain a copy of the License at

    http://www.apache.org/licenses/LICENSE-2.0

Unless required by applicable law or agreed to in writing, software
distributed under the License is distributed on an "AS IS" BASIS,
WITHOUT WARRANTIES OR CONDITIONS OF ANY KIND, either express or implied.
See the License for the specific language governing permissions and
limitations under the License.
*/

package tabletmanager

import (
	"flag"
	"fmt"
	"io"
	"time"

	"vitess.io/vitess/go/vt/proto/vttime"

	"vitess.io/vitess/go/vt/vttablet/tabletmanager/vreplication"

	"vitess.io/vitess/go/vt/dbconfigs"

	"vitess.io/vitess/go/vt/topo"
	"vitess.io/vitess/go/vt/vterrors"
	"vitess.io/vitess/go/vt/vttablet/tmclient"

	"golang.org/x/net/context"
	"vitess.io/vitess/go/vt/log"

	"vitess.io/vitess/go/mysql"
	"vitess.io/vitess/go/vt/logutil"
	"vitess.io/vitess/go/vt/mysqlctl"
	"vitess.io/vitess/go/vt/topo/topoproto"

	binlogdatapb "vitess.io/vitess/go/vt/proto/binlogdata"
	topodatapb "vitess.io/vitess/go/vt/proto/topodata"
	vtrpcpb "vitess.io/vitess/go/vt/proto/vtrpc"
)

// This file handles the initial backup restore upon startup.
// It is only enabled if restore_from_backup is set.

var (
	restoreFromBackup     = flag.Bool("restore_from_backup", false, "(init restore parameter) will check BackupStorage for a recent backup at startup and start there")
	restoreConcurrency    = flag.Int("restore_concurrency", 4, "(init restore parameter) how many concurrent files to restore at once")
	waitForBackupInterval = flag.Duration("wait_for_backup_interval", 0, "(init restore parameter) if this is greater than 0, instead of starting up empty when no backups are found, keep checking at this interval for a backup to appear")

	// Flags for PITR
	binlogHost           = flag.String("binlog_host", "", "PITR restore parameter: hostname/IP of binlog server.")
	binlogPort           = flag.Int("binlog_port", 0, "PITR restore parameter: port of binlog server.")
	binlogUser           = flag.String("binlog_user", "", "PITR restore parameter: username of binlog server.")
	binlogPwd            = flag.String("binlog_password", "", "PITR restore parameter: password of binlog server.")
	timeoutForGTIDLookup = flag.Duration("pitr_gtid_lookup_timeout", 60*time.Second, "PITR restore parameter: timeout for fetching gtid from timestamp.")
	binlogSslCa          = flag.String("binlog_ssl_ca", "", "PITR restore parameter: Filename containing TLS CA certificate to verify binlog server TLS certificate against.")
	binlogSslCert        = flag.String("binlog_ssl_cert", "", "PITR restore parameter: Filename containing mTLS client certificate to present to binlog server as authentication.")
	binlogSslKey         = flag.String("binlog_ssl_key", "", "PITR restore parameter: Filename containing mTLS client private key for use in binlog server authentication.")
	binlogSslServerName  = flag.String("binlog_ssl_server_name", "", "PITR restore parameter: TLS server name (common name) to verify against for the binlog server we are connecting to (If not set: use the hostname or IP supplied in -binlog_host).")
)

// RestoreData is the main entry point for backup restore.
// It will either work, fail gracefully, or return
// an error in case of a non-recoverable error.
// It takes the action lock so no RPC interferes.
func (tm *TabletManager) RestoreData(ctx context.Context, logger logutil.Logger, waitForBackupInterval time.Duration, deleteBeforeRestore bool) error {
	if err := tm.lock(ctx); err != nil {
		return err
	}
	defer tm.unlock()
	if tm.Cnf == nil {
		return fmt.Errorf("cannot perform restore without my.cnf, please restart vttablet with a my.cnf file specified")
	}
	return tm.restoreDataLocked(ctx, logger, waitForBackupInterval, deleteBeforeRestore)
}

func (tm *TabletManager) restoreDataLocked(ctx context.Context, logger logutil.Logger, waitForBackupInterval time.Duration, deleteBeforeRestore bool) error {

	tablet := tm.Tablet()
	originalType := tablet.Type
	// Try to restore. Depending on the reason for failure, we may be ok.
	// If we're not ok, return an error and the tm will log.Fatalf,
	// causing the process to be restarted and the restore retried.
	// Record local metadata values based on the original type.
	localMetadata := tm.getLocalMetadataValues(originalType)

	keyspace := tablet.Keyspace
	keyspaceInfo, err := tm.TopoServer.GetKeyspace(ctx, keyspace)
	if err != nil {
		return err
	}
	// For a SNAPSHOT keyspace, we have to look for backups of BaseKeyspace
	// so we will pass the BaseKeyspace in RestoreParams instead of tablet.Keyspace
	if keyspaceInfo.KeyspaceType == topodatapb.KeyspaceType_SNAPSHOT {
		if keyspaceInfo.BaseKeyspace == "" {
			return vterrors.New(vtrpcpb.Code_INVALID_ARGUMENT, fmt.Sprintf("snapshot keyspace %v has no base_keyspace set", tablet.Keyspace))
		}
		keyspace = keyspaceInfo.BaseKeyspace
		log.Infof("Using base_keyspace %v to restore keyspace %v", keyspace, tablet.Keyspace)
	}

	params := mysqlctl.RestoreParams{
		Cnf:                 tm.Cnf,
		Mysqld:              tm.MysqlDaemon,
		Logger:              logger,
		Concurrency:         *restoreConcurrency,
		HookExtraEnv:        tm.hookExtraEnv(),
		LocalMetadata:       localMetadata,
		DeleteBeforeRestore: deleteBeforeRestore,
		DbName:              topoproto.TabletDbName(tablet),
		Keyspace:            keyspace,
		Shard:               tablet.Shard,
		StartTime:           logutil.ProtoToTime(keyspaceInfo.SnapshotTime),
	}

	// Check whether we're going to restore before changing to RESTORE type,
	// so we keep our MasterTermStartTime (if any) if we aren't actually restoring.
	ok, err := mysqlctl.ShouldRestore(ctx, params)
	if err != nil {
		return err
	}
	if !ok {
		params.Logger.Infof("Attempting to restore, but mysqld already contains data. Assuming vttablet was just restarted.")
		return mysqlctl.PopulateMetadataTables(params.Mysqld, params.LocalMetadata, params.DbName)
	}
	// We should not become master after restore, because that would incorrectly
	// start a new master term, and it's likely our data dir will be out of date.
	if originalType == topodatapb.TabletType_MASTER {
		originalType = tm.baseTabletType
	}
	if err := tm.tmState.ChangeTabletType(ctx, topodatapb.TabletType_RESTORE, DBActionNone); err != nil {
		return err
	}
	// Loop until a backup exists, unless we were told to give up immediately.
	var backupManifest *mysqlctl.BackupManifest
	for {
		backupManifest, err = mysqlctl.Restore(ctx, params)
		if waitForBackupInterval == 0 {
			break
		}
		// We only retry a specific set of errors. The rest we return immediately.
		if err != mysqlctl.ErrNoBackup && err != mysqlctl.ErrNoCompleteBackup {
			break
		}

		log.Infof("No backup found. Waiting %v (from -wait_for_backup_interval flag) to check again.", waitForBackupInterval)
		select {
		case <-ctx.Done():
			return ctx.Err()
		case <-time.After(waitForBackupInterval):
		}
	}

	var pos mysql.Position
	if backupManifest != nil {
		pos = backupManifest.Position
	}
	// If SnapshotTime is set , then apply the incremental change
	if keyspaceInfo.SnapshotTime != nil {
		err = tm.restoreToTimeFromBinlog(ctx, pos, keyspaceInfo.SnapshotTime)
		if err != nil {
			log.Errorf("unable to restore to the specified time %s, error : %v", keyspaceInfo.SnapshotTime.String(), err)
			return nil
		}
	}
	switch err {
	case nil:
		// Starting from here we won't be able to recover if we get stopped by a cancelled
		// context. Thus we use the background context to get through to the finish.
		if keyspaceInfo.KeyspaceType == topodatapb.KeyspaceType_NORMAL {
			// Reconnect to master only for "NORMAL" keyspaces
			if err := tm.startReplication(context.Background(), pos, originalType); err != nil {
				return err
			}
		}
	case mysqlctl.ErrNoBackup:
		// No-op, starting with empty database.
	default:
		// If anything failed, we should reset the original tablet type
		if err := tm.tmState.ChangeTabletType(ctx, originalType, DBActionNone); err != nil {
			log.Errorf("Could not change back to original tablet type %v: %v", originalType, err)
		}
		return vterrors.Wrap(err, "Can't restore backup")
	}

	// If we had type BACKUP or RESTORE it's better to set our type to the init_tablet_type to make result of the restore
	// similar to completely clean start from scratch.
	if (originalType == topodatapb.TabletType_BACKUP || originalType == topodatapb.TabletType_RESTORE) && *initTabletType != "" {
		initType, err := topoproto.ParseTabletType(*initTabletType)
		if err == nil {
			originalType = initType
		}
	}

	// Change type back to original type if we're ok to serve.
	return tm.tmState.ChangeTabletType(ctx, originalType, DBActionNone)
}

// restoreToTimeFromBinlog restores to the snapshot time of the keyspace
// currently this works with mysql based database only (as it uses mysql specific queries for restoring)
func (tm *TabletManager) restoreToTimeFromBinlog(ctx context.Context, pos mysql.Position, restoreTime *vttime.Time) error {
	// validate the minimal settings necessary for connecting to binlog server
	if *binlogHost == "" || *binlogPort <= 0 || *binlogUser == "" {
		log.Warning("invalid binlog server setting, restoring to last available backup.")
		return nil
	}

	timeoutCtx, cancelFnc := context.WithTimeout(ctx, *timeoutForGTIDLookup)
	defer cancelFnc()

	afterGTIDPos, beforeGTIDPos, err := tm.getGTIDFromTimestamp(timeoutCtx, pos, restoreTime.Seconds)
	if err != nil {
		return err
	}

	if afterGTIDPos == "" && beforeGTIDPos == "" {
		return vterrors.New(vtrpcpb.Code_FAILED_PRECONDITION, fmt.Sprintf("unable to fetch the GTID for the specified time - %s", restoreTime.String()))
	} else if afterGTIDPos == "" && beforeGTIDPos != "" {
		log.Info("no afterGTIDPos found, which implies we reached the end of all GTID events")
	}

	log.Infof("going to restore upto the GTID - %s", afterGTIDPos)
	// when we don't have before GTID, we will take it as current backup pos's last GTID
	// this is case where someone tries to restore just to the 1st event after backup
	if beforeGTIDPos == "" {
		beforeGTIDPos = pos.GTIDSet.Last()
	}
	err = tm.catchupToGTID(timeoutCtx, afterGTIDPos, beforeGTIDPos)
	if err != nil {
		return vterrors.Wrapf(err, "unable to replicate upto desired GTID : %s", afterGTIDPos)
	}

	return nil
}

// getGTIDFromTimestamp computes 2 GTIDs based on restoreTime
// afterPos is the GTID of the first event at or after restoreTime.
// beforePos is the GTID of the last event before restoreTime. This is the GTID upto which replication will be applied
// afterPos can be used directly in the query `START SLAVE UNTIL SQL_BEFORE_GTIDS = ''`
// beforePos will be used to check if replication was able to catch up from the binlog server
func (tm *TabletManager) getGTIDFromTimestamp(ctx context.Context, pos mysql.Position, restoreTime int64) (afterPos string, beforePos string, err error) {
	connParams := &mysql.ConnParams{
		Host:       *binlogHost,
		Port:       *binlogPort,
		Uname:      *binlogUser,
		SslCa:      *binlogSslCa,
		SslCert:    *binlogSslCert,
		SslKey:     *binlogSslKey,
		ServerName: *binlogSslServerName,
	}
	if *binlogPwd != "" {
		connParams.Pass = *binlogPwd
	}
	if *binlogSslCa != "" || *binlogSslCert != "" {
		connParams.EnableSSL()
	}
	dbCfgs := &dbconfigs.DBConfigs{
		Host: connParams.Host,
		Port: connParams.Port,
	}
	dbCfgs.SetDbParams(*connParams, *connParams)
	vsClient := vreplication.NewReplicaConnector(connParams)

	filter := &binlogdatapb.Filter{
		Rules: []*binlogdatapb.Rule{{
			Match: "/.*",
		}},
	}

	// get current lastPos of binlog server, so that if we hit that in vstream, we'll return from there
	binlogConn, err := mysql.Connect(ctx, connParams)
	if err != nil {
		return "", "", err
	}
	defer binlogConn.Close()
	lastPos, err := binlogConn.MasterPosition()
	if err != nil {
		return "", "", err
	}

	gtidsChan := make(chan []string, 1)

	go func() {
		err := vsClient.VStream(ctx, mysql.EncodePosition(pos), filter, func(events []*binlogdatapb.VEvent) error {
			for _, event := range events {
				if event.Gtid != "" {
					// check if we reached the lastPos then return
					eventPos, err := mysql.DecodePosition(event.Gtid)
					if err != nil {
						return err
					}

					if event.Timestamp >= restoreTime {
						afterPos = event.Gtid
						gtidsChan <- []string{event.Gtid, beforePos}
						return io.EOF
					}

					if eventPos.AtLeast(lastPos) {
						gtidsChan <- []string{"", beforePos}
						return io.EOF
					}
					beforePos = event.Gtid
				}
			}
			return nil
		})
		if err != nil && err != io.EOF {
<<<<<<< HEAD
			log.Warningf("Error using VStream to find timestamp for GTID position: %v error: %v", pos, err)
=======
>>>>>>> ac7040a1
			gtidsChan <- []string{"", ""}
		}
	}()
	defer vsClient.Close(ctx)
	select {
	case val := <-gtidsChan:
		return val[0], val[1], nil
	case <-ctx.Done():
		log.Warningf("Can't find the GTID from restore time stamp, exiting.")
		return "", beforePos, vterrors.New(vtrpcpb.Code_FAILED_PRECONDITION, "unable to find GTID from the snapshot time as context timed out")
	}
}

// catchupToGTID replicates upto specified GTID from binlog server
//
// copies the data from binlog server by pointing to as replica
// waits till all events to GTID replicated
// once done, it will reset the replication
func (tm *TabletManager) catchupToGTID(ctx context.Context, afterGTIDPos string, beforeGTIDPos string) error {
	var afterGTIDStr string
	if afterGTIDPos != "" {
		afterGTIDParsed, err := mysql.DecodePosition(afterGTIDPos)
		if err != nil {
			return err
		}
		afterGTIDStr = afterGTIDParsed.GTIDSet.Last()
	}

	beforeGTIDPosParsed, err := mysql.DecodePosition(beforeGTIDPos)
	if err != nil {
		return err
	}

	// it uses mysql specific queries here
	cmds := []string{
		"STOP SLAVE FOR CHANNEL '' ",
		"STOP SLAVE IO_THREAD FOR CHANNEL ''",
	}

	if *binlogSslCa != "" || *binlogSslCert != "" {
		// We need to use TLS
		changeMasterCmd := fmt.Sprintf("CHANGE MASTER TO MASTER_HOST='%s', MASTER_PORT=%d, MASTER_USER='%s', MASTER_PASSWORD='%s', MASTER_AUTO_POSITION=1, MASTER_SSL=1", *binlogHost, *binlogPort, *binlogUser, *binlogPwd)
		if *binlogSslCa != "" {
			changeMasterCmd += fmt.Sprintf(", MASTER_SSL_CA='%s'", *binlogSslCa)
		}
		if *binlogSslCert != "" {
			changeMasterCmd += fmt.Sprintf(", MASTER_SSL_CERT='%s'", *binlogSslCert)
		}
		if *binlogSslKey != "" {
			changeMasterCmd += fmt.Sprintf(", MASTER_SSL_KEY='%s'", *binlogSslKey)
		}
		cmds = append(cmds, changeMasterCmd+";")
	} else {
		// No TLS
		cmds = append(cmds, fmt.Sprintf("CHANGE MASTER TO MASTER_HOST='%s', MASTER_PORT=%d, MASTER_USER='%s', MASTER_PASSWORD='%s', MASTER_AUTO_POSITION=1;", *binlogHost, *binlogPort, *binlogUser, *binlogPwd))
	}

	if afterGTIDPos == "" { // when the there is no afterPos, that means need to replicate completely
		cmds = append(cmds, "START SLAVE")
	} else {
		cmds = append(cmds, fmt.Sprintf("START SLAVE UNTIL SQL_BEFORE_GTIDS = '%s'", afterGTIDStr))
	}

	if err := tm.MysqlDaemon.ExecuteSuperQueryList(ctx, cmds); err != nil {
		return vterrors.Wrap(err, fmt.Sprintf("failed to restart the replication until %s GTID", afterGTIDStr))
	}
	log.Infof("Waiting for position to reach", beforeGTIDPosParsed.GTIDSet.Last())
	// Could not use `agent.MysqlDaemon.WaitMasterPos` as replication is stopped with `START SLAVE UNTIL SQL_BEFORE_GTIDS`
	// this is as per https://dev.mysql.com/doc/refman/5.6/en/start-slave.html
	// We need to wait until replication catches upto the specified afterGTIDPos
	chGTIDCaughtup := make(chan bool)
	go func() {
		timeToWait := time.Now().Add(*timeoutForGTIDLookup)
		for time.Now().Before(timeToWait) {
			pos, err := tm.MysqlDaemon.MasterPosition()
			if err != nil {
				chGTIDCaughtup <- false
			}

			if pos.AtLeast(beforeGTIDPosParsed) {
				chGTIDCaughtup <- true
			}
			select {
			case <-ctx.Done():
				chGTIDCaughtup <- false
			default:
				time.Sleep(300 * time.Millisecond)
			}
		}
	}()
	select {
	case resp := <-chGTIDCaughtup:
		if resp {
			cmds := []string{
				"STOP SLAVE",
				"RESET SLAVE ALL",
			}
			if err := tm.MysqlDaemon.ExecuteSuperQueryList(ctx, cmds); err != nil {
				return vterrors.Wrap(err, "failed to stop replication")
			}
			return nil
		}
		return vterrors.Wrap(err, "error while fetching the current GTID position")
	case <-ctx.Done():
		log.Warningf("Could not copy up to GTID.")
		return vterrors.Wrapf(err, "context timeout while restoring up to specified GTID - %s", beforeGTIDPos)
	}
}

func (tm *TabletManager) startReplication(ctx context.Context, pos mysql.Position, tabletType topodatapb.TabletType) error {
	cmds := []string{
		"STOP SLAVE",
		"RESET SLAVE ALL", // "ALL" makes it forget master host:port.
	}
	if err := tm.MysqlDaemon.ExecuteSuperQueryList(ctx, cmds); err != nil {
		return vterrors.Wrap(err, "failed to reset replication")
	}

	// Set the position at which to resume from the master.
	if err := tm.MysqlDaemon.SetReplicationPosition(ctx, pos); err != nil {
		return vterrors.Wrap(err, "failed to set replication position")
	}

	// Read the shard to find the current master, and its location.
	tablet := tm.Tablet()
	si, err := tm.TopoServer.GetShard(ctx, tablet.Keyspace, tablet.Shard)
	if err != nil {
		return vterrors.Wrap(err, "can't read shard")
	}
	if si.MasterAlias == nil {
		// We've restored, but there's no master. This is fine, since we've
		// already set the position at which to resume when we're later reparented.
		// If we had instead considered this fatal, all tablets would crash-loop
		// until a master appears, which would make it impossible to elect a master.
		log.Warningf("Can't start replication after restore: shard %v/%v has no master.", tablet.Keyspace, tablet.Shard)
		return nil
	}
	if topoproto.TabletAliasEqual(si.MasterAlias, tablet.Alias) {
		// We used to be the master before we got restarted in an empty data dir,
		// and no other master has been elected in the meantime.
		// This shouldn't happen, so we'll let the operator decide which tablet
		// should actually be promoted to master.
		log.Warningf("Can't start replication after restore: master record still points to this tablet.")
		return nil
	}
	ti, err := tm.TopoServer.GetTablet(ctx, si.MasterAlias)
	if err != nil {
		return vterrors.Wrapf(err, "Cannot read master tablet %v", si.MasterAlias)
	}

	// If using semi-sync, we need to enable it before connecting to master.
	if err := tm.fixSemiSync(tabletType); err != nil {
		return err
	}

	// Set master and start replication.
	if err := tm.MysqlDaemon.SetMaster(ctx, ti.Tablet.MysqlHostname, int(ti.Tablet.MysqlPort), false /* stopReplicationBefore */, true /* startReplicationAfter */); err != nil {
		return vterrors.Wrap(err, "MysqlDaemon.SetMaster failed")
	}

	// wait for reliable seconds behind master
	// we have pos where we want to resume from
	// if MasterPosition is the same, that means no writes
	// have happened to master, so we are up-to-date
	// otherwise, wait for replica's Position to change from
	// the initial pos before proceeding
	tmc := tmclient.NewTabletManagerClient()
	defer tmc.Close()
	remoteCtx, remoteCancel := context.WithTimeout(ctx, *topo.RemoteOperationTimeout)
	defer remoteCancel()
	posStr, err := tmc.MasterPosition(remoteCtx, ti.Tablet)
	if err != nil {
		// It is possible that though MasterAlias is set, the master tablet is unreachable
		// Log a warning and let tablet restore in that case
		// If we had instead considered this fatal, all tablets would crash-loop
		// until a master appears, which would make it impossible to elect a master.
		log.Warningf("Can't get master replication position after restore: %v", err)
		return nil
	}
	masterPos, err := mysql.DecodePosition(posStr)
	if err != nil {
		return vterrors.Wrapf(err, "can't decode master replication position: %q", posStr)
	}

	if !pos.Equal(masterPos) {
		for {
			if err := ctx.Err(); err != nil {
				return err
			}
			status, err := tm.MysqlDaemon.ReplicationStatus()
			if err != nil {
				return vterrors.Wrap(err, "can't get replication status")
			}
			newPos := status.Position
			if !newPos.Equal(pos) {
				break
			}
			time.Sleep(1 * time.Second)
		}
	}

	return nil
}

func (tm *TabletManager) getLocalMetadataValues(tabletType topodatapb.TabletType) map[string]string {
	tablet := tm.Tablet()
	values := map[string]string{
		"Alias":         topoproto.TabletAliasString(tablet.Alias),
		"ClusterAlias":  fmt.Sprintf("%s.%s", tablet.Keyspace, tablet.Shard),
		"DataCenter":    tablet.Alias.Cell,
		"PromotionRule": "must_not",
	}
	if isMasterEligible(tabletType) {
		values["PromotionRule"] = "neutral"
	}
	return values
}<|MERGE_RESOLUTION|>--- conflicted
+++ resolved
@@ -312,10 +312,7 @@
 			return nil
 		})
 		if err != nil && err != io.EOF {
-<<<<<<< HEAD
 			log.Warningf("Error using VStream to find timestamp for GTID position: %v error: %v", pos, err)
-=======
->>>>>>> ac7040a1
 			gtidsChan <- []string{"", ""}
 		}
 	}()

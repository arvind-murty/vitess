--- conflicted
+++ resolved
@@ -99,10 +99,10 @@
 
 // TestForeignKeyPlanning tests the planning of foreign keys in a managed mode by Vitess.
 func TestForeignKeyPlanning(t *testing.T) {
-	vschemaWrapper := &vschemaWrapper{
-		v: loadSchema(t, "vschemas/schema.json", true),
+	vschemaWrapper := &vschemawrapper.VSchemaWrapper{
+		V: loadSchema(t, "vschemas/schema.json", true),
 		// Set the keyspace with foreign keys enabled as the default.
-		keyspace: &vindexes.Keyspace{
+		Keyspace: &vindexes.Keyspace{
 			Name:    "user_fk_allow",
 			Sharded: true,
 		},
@@ -116,15 +116,10 @@
 	// first we move everything to use 5.7 logic
 	oldVer := servenv.MySQLServerVersion()
 	servenv.SetMySQLServerVersionForTest("5.7")
-<<<<<<< HEAD
-	defer servenv.SetMySQLServerVersionForTest("")
-	vschemaWrapper := &vschemawrapper.VSchemaWrapper{V: loadSchema(t, "vschemas/schema.json", true)}
-=======
 	defer func() {
 		servenv.SetMySQLServerVersionForTest(oldVer)
 	}()
-	vschemaWrapper := &vschemaWrapper{v: loadSchema(t, "vschemas/schema.json", true)}
->>>>>>> ee7b9e7f
+	vschemaWrapper := &vschemawrapper.VSchemaWrapper{V: loadSchema(t, "vschemas/schema.json", true)}
 	testOutputTempDir := makeTestOutput(t)
 	testFile(t, "info_schema57_cases.json", testOutputTempDir, vschemaWrapper, false)
 }
@@ -215,15 +210,10 @@
 	// first we move everything to use 5.7 logic
 	oldVer := servenv.MySQLServerVersion()
 	servenv.SetMySQLServerVersionForTest("5.7")
-<<<<<<< HEAD
-	defer servenv.SetMySQLServerVersionForTest("")
-	vschema := &vschemawrapper.VSchemaWrapper{V: loadSchema(t, "vschemas/schema.json", true)}
-=======
 	defer func() {
 		servenv.SetMySQLServerVersionForTest(oldVer)
 	}()
-	vschema := &vschemaWrapper{v: loadSchema(t, "vschemas/schema.json", true)}
->>>>>>> ee7b9e7f
+	vschema := &vschemawrapper.VSchemaWrapper{V: loadSchema(t, "vschemas/schema.json", true)}
 
 	testFile(t, "onecase.json", "", vschema, false)
 }
@@ -460,8 +450,6 @@
 	return vschema
 }
 
-<<<<<<< HEAD
-=======
 // createFkDefinition is a helper function to create a Foreign key definition struct from the columns used in it provided as list of strings.
 func createFkDefinition(childCols []string, parentTableName string, parentCols []string) *sqlparser.ForeignKeyDefinition {
 	return &sqlparser.ForeignKeyDefinition{
@@ -473,289 +461,6 @@
 	}
 }
 
-var _ plancontext.VSchema = (*vschemaWrapper)(nil)
-
-type vschemaWrapper struct {
-	v             *vindexes.VSchema
-	keyspace      *vindexes.Keyspace
-	tabletType    topodatapb.TabletType
-	dest          key.Destination
-	sysVarEnabled bool
-	version       plancontext.PlannerVersion
-	enableViews   bool
-}
-
-func (vw *vschemaWrapper) GetPrepareData(stmtName string) *vtgatepb.PrepareData {
-	switch stmtName {
-	case "prep_one_param":
-		return &vtgatepb.PrepareData{
-			PrepareStatement: "select 1 from user where id = :v1",
-			ParamsCount:      1,
-		}
-	case "prep_in_param":
-		return &vtgatepb.PrepareData{
-			PrepareStatement: "select 1 from user where id in (:v1, :v2)",
-			ParamsCount:      2,
-		}
-	case "prep_no_param":
-		return &vtgatepb.PrepareData{
-			PrepareStatement: "select 1 from user",
-			ParamsCount:      0,
-		}
-	}
-	return nil
-}
-
-func (vw *vschemaWrapper) PlanPrepareStatement(ctx context.Context, query string) (*engine.Plan, sqlparser.Statement, error) {
-	plan, err := TestBuilder(query, vw, vw.currentDb())
-	if err != nil {
-		return nil, nil, err
-	}
-	stmt, _, err := sqlparser.Parse2(query)
-	if err != nil {
-		return nil, nil, err
-	}
-	return plan, stmt, nil
-}
-
-func (vw *vschemaWrapper) ClearPrepareData(lowered string) {
-}
-
-func (vw *vschemaWrapper) StorePrepareData(string, *vtgatepb.PrepareData) {}
-
-func (vw *vschemaWrapper) GetUDV(name string) *querypb.BindVariable {
-	if strings.EqualFold(name, "prep_stmt") {
-		return sqltypes.StringBindVariable("select * from user where id in (?, ?, ?)")
-	}
-	return nil
-}
-
-func (vw *vschemaWrapper) IsShardRoutingEnabled() bool {
-	return false
-}
-
-func (vw *vschemaWrapper) GetVSchema() *vindexes.VSchema {
-	return vw.v
-}
-
-func (vw *vschemaWrapper) GetSrvVschema() *vschemapb.SrvVSchema {
-	return &vschemapb.SrvVSchema{
-		Keyspaces: map[string]*vschemapb.Keyspace{
-			"user": {
-				Sharded:  true,
-				Vindexes: map[string]*vschemapb.Vindex{},
-				Tables: map[string]*vschemapb.Table{
-					"user": {},
-				},
-			},
-		},
-	}
-}
-
-func (vw *vschemaWrapper) ConnCollation() collations.ID {
-	return collations.Default()
-}
-
-func (vw *vschemaWrapper) PlannerWarning(_ string) {
-}
-
-func (vw *vschemaWrapper) ForeignKeyMode(keyspace string) (vschemapb.Keyspace_ForeignKeyMode, error) {
-	defaultFkMode := vschemapb.Keyspace_FK_UNMANAGED
-	if vw.v.Keyspaces[keyspace] != nil && vw.v.Keyspaces[keyspace].ForeignKeyMode != vschemapb.Keyspace_FK_DEFAULT {
-		return vw.v.Keyspaces[keyspace].ForeignKeyMode, nil
-	}
-	return defaultFkMode, nil
-}
-
-func (vw *vschemaWrapper) AllKeyspace() ([]*vindexes.Keyspace, error) {
-	if vw.keyspace == nil {
-		return nil, vterrors.VT13001("keyspace not available")
-	}
-	return []*vindexes.Keyspace{vw.keyspace}, nil
-}
-
-// FindKeyspace implements the VSchema interface
-func (vw *vschemaWrapper) FindKeyspace(keyspace string) (*vindexes.Keyspace, error) {
-	if vw.keyspace == nil {
-		return nil, vterrors.VT13001("keyspace not available")
-	}
-	if vw.keyspace.Name == keyspace {
-		return vw.keyspace, nil
-	}
-	return nil, nil
-}
-
-func (vw *vschemaWrapper) Planner() plancontext.PlannerVersion {
-	return vw.version
-}
-
-// SetPlannerVersion implements the ContextVSchema interface
-func (vw *vschemaWrapper) SetPlannerVersion(v plancontext.PlannerVersion) {
-	vw.version = v
-}
-
-func (vw *vschemaWrapper) GetSemTable() *semantics.SemTable {
-	return nil
-}
-
-func (vw *vschemaWrapper) KeyspaceExists(keyspace string) bool {
-	if vw.keyspace != nil {
-		return vw.keyspace.Name == keyspace
-	}
-	return false
-}
-
-func (vw *vschemaWrapper) SysVarSetEnabled() bool {
-	return vw.sysVarEnabled
-}
-
-func (vw *vschemaWrapper) TargetDestination(qualifier string) (key.Destination, *vindexes.Keyspace, topodatapb.TabletType, error) {
-	var keyspaceName string
-	if vw.keyspace != nil {
-		keyspaceName = vw.keyspace.Name
-	}
-	if vw.dest == nil && qualifier != "" {
-		keyspaceName = qualifier
-	}
-	if keyspaceName == "" {
-		return nil, nil, 0, vterrors.VT03007()
-	}
-	keyspace := vw.v.Keyspaces[keyspaceName]
-	if keyspace == nil {
-		return nil, nil, 0, vterrors.VT05003(keyspaceName)
-	}
-	return vw.dest, keyspace.Keyspace, vw.tabletType, nil
-
-}
-
-func (vw *vschemaWrapper) TabletType() topodatapb.TabletType {
-	return vw.tabletType
-}
-
-func (vw *vschemaWrapper) Destination() key.Destination {
-	return vw.dest
-}
-
-func (vw *vschemaWrapper) FindTable(tab sqlparser.TableName) (*vindexes.Table, string, topodatapb.TabletType, key.Destination, error) {
-	destKeyspace, destTabletType, destTarget, err := topoproto.ParseDestination(tab.Qualifier.String(), topodatapb.TabletType_PRIMARY)
-	if err != nil {
-		return nil, destKeyspace, destTabletType, destTarget, err
-	}
-	table, err := vw.v.FindTable(destKeyspace, tab.Name.String())
-	if err != nil {
-		return nil, destKeyspace, destTabletType, destTarget, err
-	}
-	return table, destKeyspace, destTabletType, destTarget, nil
-}
-
-func (vw *vschemaWrapper) FindView(tab sqlparser.TableName) sqlparser.SelectStatement {
-	destKeyspace, _, _, err := topoproto.ParseDestination(tab.Qualifier.String(), topodatapb.TabletType_PRIMARY)
-	if err != nil {
-		return nil
-	}
-	return vw.v.FindView(destKeyspace, tab.Name.String())
-}
-
-func (vw *vschemaWrapper) FindTableOrVindex(tab sqlparser.TableName) (*vindexes.Table, vindexes.Vindex, string, topodatapb.TabletType, key.Destination, error) {
-	if tab.Qualifier.IsEmpty() && tab.Name.String() == "dual" {
-		ksName := vw.getActualKeyspace()
-		var ks *vindexes.Keyspace
-		if ksName == "" {
-			ks = vw.getfirstKeyspace()
-			ksName = ks.Name
-		} else {
-			ks = vw.v.Keyspaces[ksName].Keyspace
-		}
-		tbl := &vindexes.Table{
-			Name:     sqlparser.NewIdentifierCS("dual"),
-			Keyspace: ks,
-			Type:     vindexes.TypeReference,
-		}
-		return tbl, nil, ksName, topodatapb.TabletType_PRIMARY, nil, nil
-	}
-	destKeyspace, destTabletType, destTarget, err := topoproto.ParseDestination(tab.Qualifier.String(), topodatapb.TabletType_PRIMARY)
-	if err != nil {
-		return nil, nil, destKeyspace, destTabletType, destTarget, err
-	}
-	if destKeyspace == "" {
-		destKeyspace = vw.getActualKeyspace()
-	}
-	table, vindex, err := vw.v.FindTableOrVindex(destKeyspace, tab.Name.String(), topodatapb.TabletType_PRIMARY)
-	if err != nil {
-		return nil, nil, destKeyspace, destTabletType, destTarget, err
-	}
-	return table, vindex, destKeyspace, destTabletType, destTarget, nil
-}
-
-func (vw *vschemaWrapper) getfirstKeyspace() (ks *vindexes.Keyspace) {
-	var f string
-	for name, schema := range vw.v.Keyspaces {
-		if f == "" || f > name {
-			f = name
-			ks = schema.Keyspace
-		}
-	}
-	return
-}
-
-func (vw *vschemaWrapper) getActualKeyspace() string {
-	if vw.keyspace == nil {
-		return ""
-	}
-	if !sqlparser.SystemSchema(vw.keyspace.Name) {
-		return vw.keyspace.Name
-	}
-	ks, err := vw.AnyKeyspace()
-	if err != nil {
-		return ""
-	}
-	return ks.Name
-}
-
-func (vw *vschemaWrapper) DefaultKeyspace() (*vindexes.Keyspace, error) {
-	return vw.v.Keyspaces["main"].Keyspace, nil
-}
-
-func (vw *vschemaWrapper) AnyKeyspace() (*vindexes.Keyspace, error) {
-	return vw.DefaultKeyspace()
-}
-
-func (vw *vschemaWrapper) FirstSortedKeyspace() (*vindexes.Keyspace, error) {
-	return vw.v.Keyspaces["main"].Keyspace, nil
-}
-
-func (vw *vschemaWrapper) TargetString() string {
-	return "targetString"
-}
-
-func (vw *vschemaWrapper) WarnUnshardedOnly(_ string, _ ...any) {
-
-}
-
-func (vw *vschemaWrapper) ErrorIfShardedF(keyspace *vindexes.Keyspace, _, errFmt string, params ...any) error {
-	if keyspace.Sharded {
-		return fmt.Errorf(errFmt, params...)
-	}
-	return nil
-}
-
-func (vw *vschemaWrapper) currentDb() string {
-	ksName := ""
-	if vw.keyspace != nil {
-		ksName = vw.keyspace.Name
-	}
-	return ksName
-}
-
-func (vw *vschemaWrapper) FindRoutedShard(keyspace, shard string) (string, error) {
-	return "", nil
-}
-
-func (vw *vschemaWrapper) IsViewsEnabled() bool {
-	return vw.enableViews
-}
-
->>>>>>> ee7b9e7f
 type (
 	planTest struct {
 		Comment string          `json:"comment,omitempty"`

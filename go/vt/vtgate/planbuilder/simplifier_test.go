--- conflicted
+++ resolved
@@ -39,19 +39,12 @@
 // TestSimplifyBuggyQuery should be used to whenever we get a planner bug reported
 // It will try to minimize the query to make it easier to understand and work with the bug.
 func TestSimplifyBuggyQuery(t *testing.T) {
-<<<<<<< HEAD
-	query := "(select id from unsharded union select id from unsharded_auto) union (select id from user union select name from unsharded)"
+	query := "select distinct count(distinct a), count(distinct 4) from user left join unsharded on 0 limit 5"
+	// select 0 from unsharded union select 0 from `user` union select 0 from unsharded
+	// select 0 from unsharded union (select 0 from `user` union select 0 from unsharded)
 	vschema := &vschemawrapper.VSchemaWrapper{
 		V:       loadSchema(t, "vschemas/schema.json", true),
 		Version: Gen4,
-=======
-	query := "select distinct count(distinct a), count(distinct 4) from user left join unsharded on 0 limit 5"
-	// select 0 from unsharded union select 0 from `user` union select 0 from unsharded
-	// select 0 from unsharded union (select 0 from `user` union select 0 from unsharded)
-	vschema := &vschemaWrapper{
-		v:       loadSchema(t, "vschemas/schema.json", true),
-		version: Gen4,
->>>>>>> 87a4b16a
 	}
 	stmt, reserved, err := sqlparser.Parse2(query)
 	require.NoError(t, err)

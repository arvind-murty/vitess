--- conflicted
+++ resolved
@@ -18,10 +18,13 @@
 
 ### Table lifecycle
 
-<<<<<<< HEAD
+#### Views
+
+Table lifecycle now supports views. It ensures to not purge rows from views, and does not keep views in `EVAC` state (they are immediately transitioned to `DROP` state).
+
+#### Fast drops
+
 On Mysql `8.0.23` or later, the states `PURGE` and `EVAC` are automatically skipped, thanks to `8.0.23` improvement to `DROP TABLE` speed of operation.
-=======
-Table lifecycle now supports views. It ensures to not purge rows from views, and does not keep views in `EVAC` state (they are immediately transitioned to `DROP` state).
 
 ### Compatibility
 
@@ -33,5 +36,4 @@
 Thanks to this rewriting we were previously able to plan sharded queries with an `USING` condition. This is no longer the case.
 Queries with an `USING` condition that need to be sent to a sharded keyspace are no longer supported and will return an `unsupported` planner error.
 
-This change was made through pull request [#9767](https://github.com/vitessio/vitess/pull/9767).
->>>>>>> 6cb38b45
+This change was made through pull request [#9767](https://github.com/vitessio/vitess/pull/9767).